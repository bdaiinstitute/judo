--- conflicted
+++ resolved
@@ -1,12 +1,10 @@
 # v0.0.4
 
-<<<<<<< HEAD
+## Fixed
+* Fixed bug after spec changes where unnamed geoms were causing `judo` to crash (@alberthli, @pculbertson, #72)
+
 ## Dev
 Bump version to 0.0.4 in pyproject.toml (@alberthli, #73)
-=======
-## Fixed
-* Fixed bug after spec changes where unnamed geoms were causing `judo` to crash (@alberthli, @pculbertson, #72)
->>>>>>> 81deb2df
 
 # v0.0.3
 
