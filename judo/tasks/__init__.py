# Copyright (c) 2025 Robotics and AI Institute LLC. All rights reserved.

from typing import Dict, Tuple, Type

from judo.tasks.base import Task, TaskConfig
from judo.tasks.caltech_leap_cube import CaltechLeapCube, CaltechLeapCubeConfig
from judo.tasks.cartpole import Cartpole, CartpoleConfig
from judo.tasks.cylinder_push import CylinderPush, CylinderPushConfig
from judo.tasks.fr3_pick import FR3Pick, FR3PickConfig
from judo.tasks.leap_cube import LeapCube, LeapCubeConfig
from judo.tasks.leap_cube_down import LeapCubeDown, LeapCubeDownConfig
from judo.tasks.spot.spot_box import SpotBox, SpotBoxConfig
from judo.tasks.spot.spot_yellow_chair import SpotYellowChair, SpotYellowChairConfig
from judo.tasks.spot.spot_yellow_chair_ramp import SpotYellowChairRamp, SpotYellowChairRampConfig

_registered_tasks: Dict[str, Tuple[Type[Task], Type[TaskConfig]]] = {
<<<<<<< HEAD
    "spot_box": (SpotBox, SpotBoxConfig),
    "spot_yellow_chair": (SpotYellowChair, SpotYellowChairConfig),
    "spot_yellow_chair_ramp": (SpotYellowChairRamp, SpotYellowChairRampConfig),
    "cylinder_push": (CylinderPush, CylinderPushConfig),
    "cartpole": (Cartpole, CartpoleConfig),
    "fr3_pick": (FR3Pick, FR3PickConfig),
    "leap_cube": (LeapCube, LeapCubeConfig),
    "leap_cube_down": (LeapCubeDown, LeapCubeDownConfig),
    "caltech_leap_cube": (CaltechLeapCube, CaltechLeapCubeConfig),
=======
    CylinderPush.name: (CylinderPush, CylinderPushConfig),
    Cartpole.name: (Cartpole, CartpoleConfig),
    FR3Pick.name: (FR3Pick, FR3PickConfig),
    LeapCube.name: (LeapCube, LeapCubeConfig),
    LeapCubeDown.name: (LeapCubeDown, LeapCubeDownConfig),
    CaltechLeapCube.name: (CaltechLeapCube, CaltechLeapCubeConfig),
>>>>>>> 641fb598
}


def get_registered_tasks() -> Dict[str, Tuple[Type[Task], Type[TaskConfig]]]:
    """Returns a dictionary of registered tasks."""
    return _registered_tasks


def register_task(name: str, task_type: Type[Task], task_config_type: Type[TaskConfig]) -> None:
    """Registers a new task."""
    _registered_tasks[name] = (task_type, task_config_type)


__all__ = [
    "get_registered_tasks",
    "register_task",
    "Task",
    "TaskConfig",
    "CaltechLeapCube",
    "CaltechLeapCubeConfig",
    "Cartpole",
    "CartpoleConfig",
    "CylinderPush",
    "CylinderPushConfig",
    "FR3Pick",
    "FR3PickConfig",
    "LeapCube",
    "LeapCubeConfig",
    "LeapCubeDown",
    "LeapCubeDownConfig",
    "SpotBox",
    "SpotBoxConfig",
    "SpotYellowChair",
    "SpotYellowChairConfig",
    "SpotYellowChairRamp",
    "SpotYellowChairRampConfig",
]<|MERGE_RESOLUTION|>--- conflicted
+++ resolved
@@ -14,24 +14,15 @@
 from judo.tasks.spot.spot_yellow_chair_ramp import SpotYellowChairRamp, SpotYellowChairRampConfig
 
 _registered_tasks: Dict[str, Tuple[Type[Task], Type[TaskConfig]]] = {
-<<<<<<< HEAD
-    "spot_box": (SpotBox, SpotBoxConfig),
-    "spot_yellow_chair": (SpotYellowChair, SpotYellowChairConfig),
-    "spot_yellow_chair_ramp": (SpotYellowChairRamp, SpotYellowChairRampConfig),
-    "cylinder_push": (CylinderPush, CylinderPushConfig),
-    "cartpole": (Cartpole, CartpoleConfig),
-    "fr3_pick": (FR3Pick, FR3PickConfig),
-    "leap_cube": (LeapCube, LeapCubeConfig),
-    "leap_cube_down": (LeapCubeDown, LeapCubeDownConfig),
-    "caltech_leap_cube": (CaltechLeapCube, CaltechLeapCubeConfig),
-=======
+    SpotBox.name: (SpotBox, SpotBoxConfig),
+    SpotYellowChair.name: (SpotYellowChair, SpotYellowChairConfig),
+    SpotYellowChairRamp.name: (SpotYellowChairRamp, SpotYellowChairRampConfig),
     CylinderPush.name: (CylinderPush, CylinderPushConfig),
     Cartpole.name: (Cartpole, CartpoleConfig),
     FR3Pick.name: (FR3Pick, FR3PickConfig),
     LeapCube.name: (LeapCube, LeapCubeConfig),
     LeapCubeDown.name: (LeapCubeDown, LeapCubeDownConfig),
     CaltechLeapCube.name: (CaltechLeapCube, CaltechLeapCubeConfig),
->>>>>>> 641fb598
 }
 
 
