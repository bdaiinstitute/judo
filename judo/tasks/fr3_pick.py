--- conflicted
+++ resolved
@@ -103,21 +103,15 @@
 class FR3Pick(Task[FR3PickConfig]):
     """Defines the FR3 pick task."""
 
-<<<<<<< HEAD
+    name: str = "fr3_pick"
+    config_t: type[FR3PickConfig] = FR3PickConfig
+
     def __init__(self, model_path: str | None = None, sim_model_path: str | None = None) -> None:
         """Initializes the LEAP cube rotation task."""
         default_model_path, _ = retrieve_model_from_remote("fr3", force=False)
         if model_path is None:
             model_path = default_model_path
-        super().__init__(model_path, sim_model_path=sim_model_path)
-=======
-    name: str = "fr3_pick"
-    config_t: type[FR3PickConfig] = FR3PickConfig
-
-    def __init__(self, model_path: str = XML_PATH, sim_model_path: str | None = None) -> None:
-        """Initializes the LEAP cube rotation task."""
         super().__init__(model_path=model_path, sim_model_path=sim_model_path)
->>>>>>> ee8db9b7
         self.reset_command = np.array([0, 0, 0, -1.57079, 0, 1.57079, -0.7853, 0.0])
 
         # object indices
