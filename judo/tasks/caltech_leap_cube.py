# Copyright (c) 2025 Robotics and AI Institute LLC. All rights reserved.

from dataclasses import dataclass

import numpy as np

from judo.gui import slider
from judo.tasks.leap_cube import LeapCube, LeapCubeConfig
from judo.utils.assets import retrieve_model_from_remote

QPOS_HOME = np.array(
    [
        0.11, 0.005, 0.04, 1.0, 0.0, 0.0, 0.0,  # cube
        0.5, -0.75, 0.75, 0.25,  # index
        0.5, 0.0, 0.75, 0.25,  # middle
        0.5, 0.75, 0.75, 0.25,  # ring
        0.65, 0.9, 0.75, 0.6,  # thumb
    ]
)  # fmt: skip


@slider("w_pos", 0.0, 200.0)
@slider("w_rot", 0.0, 1.0)
@dataclass
class CaltechLeapCubeConfig(LeapCubeConfig):
    """Reward configuration LEAP cube rotation task."""


class CaltechLeapCube(LeapCube):
    """Defines the LEAP cube rotation task."""

<<<<<<< HEAD
    def __init__(self, model_path: str | None = None, sim_model_path: str | None = None) -> None:
        """Initializes the LEAP cube rotation task."""
        default_model_path, default_sim_model_path = retrieve_model_from_remote("caltech_leap_cube", force=False)
        if model_path is None:
            model_path = default_model_path
        if sim_model_path is None:
            sim_model_path = default_sim_model_path
        super(LeapCube, self).__init__(model_path, sim_model_path=sim_model_path)
=======
    name: str = "caltech_leap_cube"
    config_t: type[CaltechLeapCubeConfig] = CaltechLeapCubeConfig

    def __init__(self, model_path: str = XML_PATH, sim_model_path: str = SIM_XML_PATH) -> None:
        """Initializes the LEAP cube rotation task."""
        super(LeapCube, self).__init__(model_path=model_path, sim_model_path=sim_model_path)
>>>>>>> ee8db9b7
        self.goal_pos = np.array([0.11, 0.005, 0.03])
        self.goal_quat = np.array([1.0, 0.0, 0.0, 0.0])
        self.qpos_home = QPOS_HOME
        self.reset_command = np.array(
            [
                0.5, -0.75, 0.75, 0.25,  # index
                0.5, 0.0, 0.75, 0.25,  # middle
                0.5, 0.75, 0.75, 0.25,  # ring
                0.65, 0.9, 0.75, 0.6,  # thumb
            ]
        )  # fmt: skip
        self.reset()<|MERGE_RESOLUTION|>--- conflicted
+++ resolved
@@ -29,23 +29,17 @@
 class CaltechLeapCube(LeapCube):
     """Defines the LEAP cube rotation task."""
 
-<<<<<<< HEAD
+    name: str = "caltech_leap_cube"
+    config_t: type[CaltechLeapCubeConfig] = CaltechLeapCubeConfig
+
     def __init__(self, model_path: str | None = None, sim_model_path: str | None = None) -> None:
         """Initializes the LEAP cube rotation task."""
-        default_model_path, default_sim_model_path = retrieve_model_from_remote("caltech_leap_cube", force=False)
+        default_model_path, default_sim_model_path = retrieve_model_from_remote(self.name, force=False)
         if model_path is None:
             model_path = default_model_path
         if sim_model_path is None:
             sim_model_path = default_sim_model_path
         super(LeapCube, self).__init__(model_path, sim_model_path=sim_model_path)
-=======
-    name: str = "caltech_leap_cube"
-    config_t: type[CaltechLeapCubeConfig] = CaltechLeapCubeConfig
-
-    def __init__(self, model_path: str = XML_PATH, sim_model_path: str = SIM_XML_PATH) -> None:
-        """Initializes the LEAP cube rotation task."""
-        super(LeapCube, self).__init__(model_path=model_path, sim_model_path=sim_model_path)
->>>>>>> ee8db9b7
         self.goal_pos = np.array([0.11, 0.005, 0.03])
         self.goal_quat = np.array([1.0, 0.0, 0.0, 0.0])
         self.qpos_home = QPOS_HOME
