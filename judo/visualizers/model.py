# Copyright (c) 2025 Robotics and AI Institute LLC. All rights reserved.

from pathlib import Path
from typing import Any, List, Tuple

import mujoco
import numpy as np
import trimesh
from mujoco import MjData, MjsMaterial, MjSpec
from trimesh.creation import box, capsule, cylinder, icosphere
from trimesh.transformations import scale_and_translate
from trimesh.visual import ColorVisuals, TextureVisuals
from trimesh.visual.material import PBRMaterial
from viser import (
    ClientHandle,
    LineSegmentsHandle,
    SceneNodeHandle,
    SplineCatmullRomHandle,
    ViserServer,
)

from judo.visualizers.utils import (
    apply_mujoco_material,
    count_trace_sensors,
    get_mesh_file,
    get_mesh_scale,
    rgba_float_to_int,
)

DEFAULT_GRID_SECTION_COLOR = (0.02, 0.14, 0.44)
DEFAULT_GRID_CELL_COLOR = (0.27, 0.55, 1)
DEFAULT_SPHERE_SUBDIVISIONS = 3
DEFAULT_SPLINE_COLOR = (0.8, 0.1, 0.8)
DEFAULT_BEST_SPLINE_COLOR = (0.96, 0.7, 0.0)


class ViserMjModel:
    """Helper for rendering MJCF models in viser.

    Args:
        target: ViserServer or ClientHandle to add MjModel to.
        spec: MjSpec of the model to be visualized.
        show_ground_plane: optional flag to show the default ground plane.
        geom_exclude_substring: optional string to exclude a geom from visualization.
    """

    def __init__(
        self,
        target: ViserServer | ClientHandle,
        spec: MjSpec,
        show_ground_plane: bool = True,
        geom_exclude_substring: str = "",
    ) -> None:
        """Constructor for ViserMjModel."""
        self._target = target
        self._spec = spec
        self._model = spec.compile()

        # Assume first body is root of kinematic tree.
        self._bodies = [self._target.scene.add_frame(self._spec.bodies[0].name, show_axes=False)]
        self._geoms: List = []

        # Show world plane if desired.
        if show_ground_plane:
            self._geoms.append(add_plane(self._target, "ground_plane"))

        # Add coordinate frame for each non-world body in model.
        _geom_placeholder_idx = 0
        _body_placeholder_idx = 0

        for body in self._spec.bodies[1:]:
            # Sharp edge: not using the tree structure of the kinematics ...
            body_name = body.name
            if not body_name:
                body_name = f"body_{_body_placeholder_idx}"
                _body_placeholder_idx += 1
            self._bodies.append(self._target.scene.add_frame(body_name, show_axes=False))

<<<<<<< HEAD
            for geom in body.geoms:
                suffix = geom.name
                if not suffix:  # if geom has no name, use a placeholder.
                    suffix = f"{_geom_placeholder_idx}"
                    _geom_placeholder_idx += 1
                geom_name = f"{body_name}/geom_{suffix}"
                if geom_exclude_substring in geom_name:
                    continue
                self.add_geom(geom_name, geom)
=======
        # Add each geom to its respective parent.
        _placeholder_idx = 0
        for i in range(self._model.ngeom):
            parent_name = self._bodies[self._model.geom(i).bodyid.item()].name
            suffix = self._model.geom(i).name
            if not suffix:  # if geom has no name, use a placeholder.
                suffix = f"{_placeholder_idx}"
                _placeholder_idx += 1
            geom_name = f"{parent_name}/geom_{suffix}"
            if geom_exclude_substring and geom_exclude_substring in geom_name:
                continue
            self.add_geom(geom_name, self._model.geom(i))
>>>>>>> b8d31819

        # Add traces
        self._num_trace_sensors = count_trace_sensors(self._model)
        self.all_traces_rollout_size = 0
        self.add_traces()

    def add_geom(self, geom_name: str, geom: Any) -> None:
        """Helper function for adding geoms to scene tree."""
        # Store compiled model geom info (handles things like fromto).
        model_geom = self._model.geom(geom.name)
        match geom.type:
            case mujoco.mjtGeom.mjGEOM_PLANE:
                # TODO(pculbert): support more color options.
                self._geoms.append(
                    add_plane(
                        self._target,
                        geom_name,
                        pos=geom.pos,
                        quat=geom.quat,
                    )
                )
            case mujoco.mjtGeom.mjGEOM_HFIELD:
                # TODO(pculbert): Implement HField viz as collection of boxes (?).
                raise NotImplementedError("HField is not implemented.")
            case mujoco.mjtGeom.mjGEOM_SPHERE:
                self._geoms.append(
                    add_sphere(
                        self._target,
                        geom_name,
                        radius=model_geom.size[0],
                        pos=geom.pos,
                        quat=geom.quat,
                        rgba=model_geom.rgba,
                    )
                )
            case mujoco.mjtGeom.mjGEOM_CAPSULE:
                self._geoms.append(
                    add_capsule(
                        self._target,
                        geom_name,
                        radius=model_geom.size[0],
                        length=2 * model_geom.size[1],  # MJC has capsule half-lengths.
                        pos=model_geom.pos,
                        quat=model_geom.quat,
                        rgba=model_geom.rgba,
                    )
                )
            case mujoco.mjtGeom.mjGEOM_ELLIPSOID:
                raise NotImplementedError
            case mujoco.mjtGeom.mjGEOM_CYLINDER:
                self._geoms.append(
                    add_cylinder(
                        self._target,
                        geom_name,
                        radius=model_geom.size[0],
                        height=2 * model_geom.size[1],
                        pos=model_geom.pos,
                        quat=model_geom.quat,
                        rgba=model_geom.rgba,
                    )
                )
            case mujoco.mjtGeom.mjGEOM_BOX:
                self._geoms.append(
                    add_box(
                        self._target,
                        geom_name,
                        size=2 * model_geom.size,  # MJC has box half-lengths.
                        pos=model_geom.pos,
                        quat=model_geom.quat,
                        rgba=model_geom.rgba,
                    )
                )
            case mujoco.mjtGeom.mjGEOM_MESH:
                # Get necessary mesh properties.
                mesh_file = get_mesh_file(self._spec, geom)
                mesh_scale = get_mesh_scale(self._spec, geom)

                # Introspect on texture.
                mjs_material = self._spec.material(geom.material)

                # Call the new, robust function to add the mesh.
                handle = add_mesh_from_file(
                    target=self._target,
                    name=geom_name,
                    mesh_file=mesh_file,
                    pos=geom.pos,
                    quat=geom.quat,
                    mesh_scale=mesh_scale,
                    mjs_material=mjs_material,
                )
                self._geoms.append(handle)
            case mujoco.mjtGeom.mjGEOM_SDF:
                raise NotImplementedError("")
            case _:
                raise NotImplementedError(f"Geom type {geom.type} is not supported for visualization.")

    def add_traces(
        self,
        num_traces: int = 0,
        all_traces_rollout_size: int = 0,
        trace_name: str = "trace",
    ) -> None:
        """Add a collection of all traces to the visualizer, done in one go to avoid having too many things.

        We have two sets of traces to care about: the "elite" reward traces and the regular ones. Due to how the line
        segments work, we only need one handle per type.
        """
        # Size is num_traces * size of rollout per trace
        self._traces = []
        self._traces.append(
            add_segments(
                self._target,
                f"best_{trace_name}",
                1e-4 * np.random.rand(4, 2, 3),  # non zero initialization to avoid errors
                rgb=DEFAULT_BEST_SPLINE_COLOR,
            )
        )
        self._traces[0].colors = np.tile(self._traces[0].colors[0, :, :], (all_traces_rollout_size, 1, 1))
        if (rest_trace_size := num_traces - all_traces_rollout_size) > 0:
            self._traces.append(
                add_segments(
                    self._target,
                    f"other_{trace_name}",
                    1e-4 * np.random.rand(4, 2, 3),  # non zero initialization to avoid errors
                    rgb=DEFAULT_SPLINE_COLOR,
                )
            )
            self._traces[1].colors = np.tile(self._traces[1].colors[0, :, :], (rest_trace_size, 1, 1))

    def remove_traces(self) -> None:
        """Remove traces."""
        for trace in self._traces:
            trace.remove()
        self._traces = []

    def set_data(self, data: MjData) -> None:
        """Write updated configuration from mujoco data to viser viewer."""
        # Loop over all bodies, just reading the FK results from data.
        for i in range(1, len(self._bodies)):
            # Use atomic to update both position/orientation synchronously.
            with self._target.atomic():
                # Line up order of bodies in spec with order of bodies in model.
                data_idx = self._spec.bodies[i].id
                self._bodies[i].position = tuple(data.xpos[data_idx])
                self._bodies[i].wxyz = tuple(data.xquat[data_idx])

    def set_traces(self, traces: np.ndarray | None, all_traces_rollout_size: int) -> None:
        """Write updated traces to viser viewer.

        Args:
            traces: trace sensors readings of size (self.num_elite * all_traces_rollout_size, 2, 3).
            all_traces_rollout_size: num_trace_sensors * single_rollout, size of all grouped trace sensor rollouts.
        """
        # Erase all traces if None is received
        if traces is None or self._num_trace_sensors == 0:
            self.remove_traces()
        else:
            num_traces, num_points, trace_dim = traces.shape
            assert trace_dim == 3
            assert num_points == 2, "Number of points in line segment must be 2"

            # check if the number of traces has updated
            if (
                len(self._traces) <= 1
                or self.all_traces_rollout_size != all_traces_rollout_size
                or num_traces != self.num_traces
            ):
                self.remove_traces()
                self.add_traces(num_traces=num_traces, all_traces_rollout_size=all_traces_rollout_size)
                self.all_traces_rollout_size = all_traces_rollout_size
                self.num_traces = num_traces

            # check if there is only the elite trace
            if num_traces == all_traces_rollout_size:
                for trace in self._traces[1:]:
                    trace.remove()
                self._traces = [self._traces[0]]

            # Use atomic to update all traces synchronously
            with self._target.atomic():
                set_segment_points(self._traces[0], traces[:all_traces_rollout_size, :, :])
                if num_traces > all_traces_rollout_size and len(self._traces) > 1:
                    set_segment_points(self._traces[1], traces[all_traces_rollout_size:, :, :])

    def remove(self) -> None:
        """Wrapper function to remove all geometries from Viser."""
        for geom in self._geoms:
            geom.remove()
        self.remove_traces()


def add_plane(
    target: ViserServer | ClientHandle,
    name: str,
    pos: Tuple[float, float, float] | np.ndarray = (0.0, 0.0, 0.0),
    quat: Tuple[float, float, float, float] | np.ndarray = (1.0, 0.0, 0.0, 0.0),
) -> SceneNodeHandle:
    """Add a plane geometry to the visualizer with optional position, quaternion, material, and name."""
    return target.scene.add_grid(
        name,
        position=pos,
        wxyz=quat,
        section_color=DEFAULT_GRID_SECTION_COLOR,
        cell_color=DEFAULT_GRID_CELL_COLOR,
    )


def add_sphere(
    target: ViserServer | ClientHandle,
    name: str,
    radius: float,
    pos: np.ndarray,
    quat: np.ndarray,
    rgba: np.ndarray,
) -> SceneNodeHandle:
    """Add a sphere geometry to the visualizer with optional position, quaternion, material, and name."""
    sphere_mesh = icosphere(DEFAULT_SPHERE_SUBDIVISIONS, radius)
    set_mesh_color(sphere_mesh, rgba)
    return target.scene.add_mesh_trimesh(name, sphere_mesh, position=pos, wxyz=quat)


def add_cylinder(
    target: ViserServer | ClientHandle,
    name: str,
    radius: float,
    height: float,
    pos: np.ndarray,
    quat: np.ndarray,
    rgba: np.ndarray,
) -> SceneNodeHandle:
    """Add a cylinder geometry to the visualizer with optional position, quaternion, material, and name.

    The cylinder is aligned with the z-axis
    """
    cylinder_mesh = cylinder(radius, height)
    set_mesh_color(cylinder_mesh, rgba)
    return target.scene.add_mesh_trimesh(name, cylinder_mesh, position=pos, wxyz=quat)


def add_box(
    target: ViserServer | ClientHandle,
    name: str,
    size: np.ndarray,
    pos: np.ndarray,
    quat: np.ndarray,
    rgba: np.ndarray,
) -> SceneNodeHandle:
    """Add a box geometry to the visualizer with optional position, quaternion, material, and name."""
    box_mesh = box(size)
    set_mesh_color(box_mesh, rgba)
    return target.scene.add_mesh_trimesh(name, box_mesh, position=pos, wxyz=quat)


def add_capsule(
    target: ViserServer | ClientHandle,
    name: str,
    radius: float,
    length: float,
    pos: np.ndarray,
    quat: np.ndarray,
    rgba: np.ndarray,
) -> SceneNodeHandle:
    """Add a capsule geometry to the visualizer with optional position, quaternion, material, and name.

    The capsule is aligned with the z-axis
    """
    # First create a capsule mesh with trimesh since viser doesn't implement it.
    capsule_mesh = capsule(length, radius)
    set_mesh_color(capsule_mesh, rgba)
    return target.scene.add_mesh_trimesh(
        name,
        capsule_mesh,
        wxyz=quat,
        position=pos,
    )


def add_ellipsoid(
    target: ViserServer | ClientHandle,
    name: str,
    scaling: np.ndarray,
    pos: np.ndarray,
    quat: np.ndarray,
    rgba: np.ndarray,
) -> SceneNodeHandle:
    """Add an ellipsoid geometry to the visualizer."""
    assert len(scaling) == 3, "Must provide exactly three scalings for ellipsoid."

    # Create sphere mesh.
    ellipsoid_mesh = icosphere(DEFAULT_SPHERE_SUBDIVISIONS, 1.0)

    # Scale this to get an ellipsoid.
    ellipsoid_mesh.apply_transform(scale_and_translate(scaling))

    set_mesh_color(ellipsoid_mesh, rgba)
    return target.scene.add_mesh_trimesh(name, ellipsoid_mesh, position=pos, wxyz=quat)


def add_mesh(
    target: ViserServer | ClientHandle,
    name: str,
    vertices: np.ndarray,
    faces: np.ndarray,
    pos: np.ndarray,
    quat: np.ndarray,
    rgba: np.ndarray,
) -> SceneNodeHandle:
    """Add a triangular mesh geometry to the visualizer.

    Add a triangular mesh geometry to the visualizer with specified vertices and faces,
    with optional position, quaternion, material, and name.

    Vertices: float (N, 3) and faces: int (M, 3).
    """
    mesh = trimesh.Trimesh(vertices, faces)
    set_mesh_color(mesh, rgba)
    return target.scene.add_mesh_trimesh(name, mesh, position=pos, wxyz=quat)


def add_mesh_from_file(
    target: ViserServer | ClientHandle,
    name: str,
    mesh_file: Path,
    pos: np.ndarray,
    quat: np.ndarray,
    mesh_scale: np.ndarray | None = None,
    mjs_material: MjsMaterial | None = None,
) -> SceneNodeHandle:
    """Add a triangle mesh from file, via trimesh."""
    if not mesh_file.exists():
        raise FileNotFoundError(f"Mesh file {mesh_file} does not exist.")
    mesh = trimesh.load(mesh_file, force="mesh")
    assert isinstance(mesh, trimesh.Trimesh), "Loaded geometry is not a mesh type."
    if mesh_scale is not None:
        mesh.apply_scale(mesh_scale)

    # If mesh does not have a good texture, apply MuJoCo one.
    if isinstance(mesh.visual, ColorVisuals) and mjs_material is not None:
        apply_mujoco_material(mesh, mjs_material)

    return target.scene.add_mesh_trimesh(name, mesh, position=pos, wxyz=quat)


def add_spline(
    target: ViserServer | ClientHandle,
    name: str,
    positions: tuple[tuple[float, float, float], ...] | np.ndarray,
    pos: Tuple[float, float, float] | np.ndarray = (0.0, 0.0, 0.0),
    quat: Tuple[float, float, float, float] | np.ndarray = (1.0, 0.0, 0.0, 0.0),
    rgb: Tuple[float, float, float] = DEFAULT_SPLINE_COLOR,
    line_width: float = 4.0,
    segments: int | None = None,
    visible: bool = True,
) -> SplineCatmullRomHandle:
    """Add a spline to the visualizer with optional position, quaternion."""
    return target.scene.add_spline_catmull_rom(
        name,
        positions,
        position=pos,
        wxyz=quat,
        color=rgb,
        line_width=line_width,
        segments=segments,
        visible=visible,
    )


def add_segments(
    target: ViserServer | ClientHandle,
    name: str,
    points: np.ndarray,
    pos: Tuple[float, float, float] | np.ndarray = (0.0, 0.0, 0.0),
    quat: Tuple[float, float, float, float] | np.ndarray = (1.0, 0.0, 0.0, 0.0),
    rgb: Tuple[float, float, float] = DEFAULT_SPLINE_COLOR,
    line_width: float = 4.0,
    visible: bool = True,
) -> LineSegmentsHandle:
    """Add line segments to the visualizer with an optional position and orientation.

    TODO(@bhung) Potentially add support for different kinds of segments

    Args:
        target: ViserServer or handle to attach the segments to
        name: name of the segments
        points: size (N x 2 x 3) where index 0 is point, 1 is start vs end, and 2 is 3D coord
        pos: position that the points are defined with respect to. Defaults to origin
        quat: orientation that the points are defined with respect to. Defaults to identity
        rgb: colors of the points. Can be sized (N x 2 x 3) or a broadcastable shape
        line_width: width of the line, in pixels
        visible: whether or not the lines are initially visible
    """
    return target.scene.add_line_segments(name, points, rgb, line_width, quat, pos, visible)


def set_mesh_color(mesh: trimesh.Trimesh, rgba: np.ndarray) -> None:
    """Set the color of a trimesh mesh."""
    if np.issubdtype(rgba.dtype, np.floating):
        rgba = rgba_float_to_int(rgba)

    mesh.visual = TextureVisuals(
        material=PBRMaterial(
            baseColorFactor=rgba,
            main_color=rgba,
            metallicFactor=0.5,
            roughnessFactor=1.0,
            alphaMode="BLEND" if rgba[-1] < 255 else "OPAQUE",
        )
    )


def set_spline_positions(
    handle: SplineCatmullRomHandle,
    positions: tuple[tuple[float, float, float], ...] | np.ndarray,
) -> None:
    """Set the spline waypoints."""
    # TODO (slecleach): PR this into Viser, look at example from MeshSkinnedBoneHandle
    if isinstance(positions, np.ndarray):
        assert len(positions.shape) == 2 and positions.shape[1] == 3
        positions = tuple(map(tuple, positions))  # type: ignore
    assert len(positions[0]) == 3
    assert isinstance(positions, tuple)
    handle.positions = positions


def set_segment_points(handle: LineSegmentsHandle, points: np.ndarray) -> None:
    """Set the line waypoints.

    Args:
        handle: handle for the line segments
        points: start and end points of the line segments (N x 2 x 3)
    """
    if isinstance(points, np.ndarray):
        assert len(points.shape) == 3 and points.shape[1] == 2 and points.shape[2] == 3
    handle.points = points<|MERGE_RESOLUTION|>--- conflicted
+++ resolved
@@ -76,30 +76,16 @@
                 _body_placeholder_idx += 1
             self._bodies.append(self._target.scene.add_frame(body_name, show_axes=False))
 
-<<<<<<< HEAD
+
             for geom in body.geoms:
                 suffix = geom.name
                 if not suffix:  # if geom has no name, use a placeholder.
                     suffix = f"{_geom_placeholder_idx}"
                     _geom_placeholder_idx += 1
                 geom_name = f"{body_name}/geom_{suffix}"
-                if geom_exclude_substring in geom_name:
+                if geom_exclude_substring and geom_exclude_substring in geom_name:
                     continue
                 self.add_geom(geom_name, geom)
-=======
-        # Add each geom to its respective parent.
-        _placeholder_idx = 0
-        for i in range(self._model.ngeom):
-            parent_name = self._bodies[self._model.geom(i).bodyid.item()].name
-            suffix = self._model.geom(i).name
-            if not suffix:  # if geom has no name, use a placeholder.
-                suffix = f"{_placeholder_idx}"
-                _placeholder_idx += 1
-            geom_name = f"{parent_name}/geom_{suffix}"
-            if geom_exclude_substring and geom_exclude_substring in geom_name:
-                continue
-            self.add_geom(geom_name, self._model.geom(i))
->>>>>>> b8d31819
 
         # Add traces
         self._num_trace_sensors = count_trace_sensors(self._model)
