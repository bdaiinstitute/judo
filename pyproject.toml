--- conflicted
+++ resolved
@@ -62,11 +62,8 @@
     "sphinxcontrib-programoutput-rai",
 ]
 dev = [
-<<<<<<< HEAD
+    "judo-rai[docs]",
     "pixi-diff-to-markdown",
-=======
-    "judo-rai[docs]",
->>>>>>> 25ff4777
     "pre-commit",
     "pybind11-stubgen",
     "pyright",
