--- conflicted
+++ resolved
@@ -170,7 +170,7 @@
 
 [tool.pixi.workspace]
 channels = ["conda-forge"]
-platforms = ["linux-64", "win-64", "osx-arm64"]
+platforms = ["linux-64", "win-64", "osx-64"]
 
 [tool.pixi.pypi-dependencies]
 judo-rai = { path = ".", editable = true }
@@ -181,13 +181,6 @@
 [tool.pixi.environments]
 default = { solve-group = "default" }
 docs = { features = ["docs"], solve-group = "default" }
-<<<<<<< HEAD
-dev = { features = ["dev", "docs"], solve-group = "default" }
-
-[tool.pixi.target.osx-arm64.dependencies]
-msgspec = ">=0.19.0,<0.20"
-psutil = ">=7.0.0,<8"
-=======
 dev = { features = ["dev", "docs", "cpp"], solve-group = "default" }
 
 [tool.pixi.feature.dev.dependencies]
@@ -233,5 +226,4 @@
 
 [tool.pixi.tasks.clean]
 cwd = "judo_cpp"
-cmd = "rm -rf build/"
->>>>>>> 9ec750e3
+cmd = "rm -rf build/"