--- conflicted
+++ resolved
@@ -81,11 +81,7 @@
     expected_int = rgba_float_to_int(rgba)
     # Check a few face colors (all should be set to the same integer color)
     assert mesh.visual is not None, "Mesh visual is None"
-<<<<<<< HEAD
-    assert isinstance(mesh.visual, TextureVisuals), "Mesh visual does not have a material"
-=======
     assert isinstance(mesh.visual, TextureVisuals), "Mesh visual material is not a TextureVisuals"
->>>>>>> ee8db9b7
     assert np.array_equal(mesh.visual.material.main_color, expected_int), (
         "set_mesh_color did not set the color correctly"
     )
